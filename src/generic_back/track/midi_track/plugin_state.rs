use crate::generic_back::track_clip::midi_clip::midi_pattern::{
    AtomicDirtyEvent, DirtyEvent, MidiNote,
};
use clack_host::{
    events::{
        event_types::{NoteOffEvent, NoteOnEvent},
        Match, Pckn,
    },
    prelude::{AudioPorts, EventBuffer},
};
use generic_clap_host::{host::HostThreadMessage, main_thread::MainThreadMessage};
use std::sync::{
<<<<<<< HEAD
    atomic::{AtomicUsize, Ordering::SeqCst},
=======
    atomic::{AtomicU32, Ordering::SeqCst},
>>>>>>> 46a9aca8
    mpsc::{Receiver, Sender},
    Arc, Mutex, RwLock,
};

pub struct PluginState {
    pub plugin_sender: Sender<MainThreadMessage>,
    pub host_receiver: Mutex<Receiver<HostThreadMessage>>,
    pub global_midi_cache: RwLock<Vec<Arc<MidiNote>>>,
    pub dirty: Arc<AtomicDirtyEvent>,
    pub started_notes: RwLock<Vec<Arc<MidiNote>>>,
    pub last_global_time: AtomicU32,
    pub running_buffer: RwLock<[f32; 16]>,
<<<<<<< HEAD
    pub last_buffer_index: AtomicUsize,
=======
    pub last_buffer_index: AtomicU32,
>>>>>>> 46a9aca8
    pub audio_ports: Arc<RwLock<AudioPorts>>,
}

impl PluginState {
    pub fn refresh_buffer(&self, global_time: u32) {
        let buffer = self.get_input_events(global_time);

        let input_audio = [vec![0.0; 8], vec![0.0; 8]];

        self.plugin_sender
            .send(MainThreadMessage::ProcessAudio(
                input_audio,
                self.audio_ports.clone(),
                self.audio_ports.clone(),
                buffer,
            ))
            .unwrap();

        let message = self.host_receiver.lock().unwrap().recv().unwrap();
        if let HostThreadMessage::AudioProcessed(buffers, _) = message {
            (0..16).step_by(2).for_each(|i| {
                self.running_buffer.write().unwrap()[i] = buffers[0][i];
                self.running_buffer.write().unwrap()[i + 1] = buffers[1][i];
            });

            self.dirty.store(DirtyEvent::None, SeqCst);
        };
    }

    fn get_input_events(&self, global_time: u32) -> EventBuffer {
        let mut buffer = EventBuffer::new();

        self.plugin_sender
            .send(MainThreadMessage::GetCounter)
            .unwrap();

        let message = self.host_receiver.lock().unwrap().recv().unwrap();
        if let HostThreadMessage::Counter(steady_time) = message {
            let steady_time = u32::try_from(steady_time).unwrap();
            let dirty = self.dirty.load(SeqCst);
            match dirty {
                DirtyEvent::None => {
                    let last_global_time = self.last_global_time.load(SeqCst);
                    if global_time != last_global_time + 1 {
                        self.jump_events_refresh(&mut buffer, global_time, steady_time);
                    }
                }
                DirtyEvent::NoteAdded => {
                    self.note_add_events_refresh(&mut buffer, global_time, steady_time);
                }
                DirtyEvent::NoteRemoved => {
                    self.note_remove_events_refresh(&mut buffer, steady_time);
                }
                DirtyEvent::NoteReplaced => {
                    self.note_remove_events_refresh(&mut buffer, steady_time);
                    self.note_add_events_refresh(&mut buffer, global_time, steady_time);
                }
            }

            self.events_refresh(&mut buffer, global_time, steady_time);
        }

        buffer
    }

    fn events_refresh(&self, buffer: &mut EventBuffer, global_time: u32, steady_time: u32) {
        self.global_midi_cache
            .read()
            .unwrap()
            .iter()
            .filter(|note| note.local_start >= global_time && note.local_start < global_time + 16)
            .for_each(|note| {
                // notes that start during the running buffer
                buffer.push(&NoteOnEvent::new(
                    note.local_start - global_time + steady_time,
                    Pckn::new(0u8, note.channel, note.note, Match::All),
                    note.velocity,
                ));
                self.started_notes.write().unwrap().push(note.clone());
            });

        let mut indices = Vec::new();

        self.started_notes
            .read()
            .unwrap()
            .iter()
            .enumerate()
            .filter(|(_, note)| note.local_end >= global_time && note.local_end < global_time + 16)
            .for_each(|(index, note)| {
                // notes that end before the running buffer ends
                buffer.push(&NoteOffEvent::new(
                    note.local_end - global_time + steady_time,
                    Pckn::new(0u8, note.channel, note.note, Match::All),
                    note.velocity,
                ));
                indices.push(index);
            });

        indices.iter().rev().for_each(|i| {
            self.started_notes.write().unwrap().remove(*i);
        });
    }

    fn jump_events_refresh(&self, buffer: &mut EventBuffer, global_time: u32, steady_time: u32) {
        self.started_notes.read().unwrap().iter().for_each(|note| {
            // stop all started notes
            buffer.push(&NoteOffEvent::new(
                steady_time,
                Pckn::new(0u8, note.channel, note.note, Match::All),
                note.velocity,
            ));
        });

        self.started_notes.write().unwrap().clear();

        self.global_midi_cache
            .read()
            .unwrap()
            .iter()
            .filter(|note| note.local_start <= global_time && note.local_end > global_time)
            .for_each(|note| {
                // start all notes that would be currently playing
                buffer.push(&NoteOnEvent::new(
                    steady_time,
                    Pckn::new(0u8, note.channel, note.note, Match::All),
                    note.velocity,
                ));
                self.started_notes.write().unwrap().push(note.clone());
            });
    }

    fn note_add_events_refresh(
        &self,
        buffer: &mut EventBuffer,
        global_time: u32,
        steady_time: u32,
    ) {
        self.global_midi_cache
            .read()
            .unwrap()
            .iter()
            .filter(|note| !self.started_notes.read().unwrap().contains(note))
            .filter(|note| note.local_start <= global_time && note.local_end > global_time)
            .for_each(|note| {
                // start all new notes that would be currently playing
                buffer.push(&NoteOnEvent::new(
                    steady_time,
                    Pckn::new(0u8, note.channel, note.note, Match::All),
                    note.velocity,
                ));
                self.started_notes.write().unwrap().push(note.clone());
            });
    }

    fn note_remove_events_refresh(&self, buffer: &mut EventBuffer, steady_time: u32) {
        let mut indices = Vec::new();

        self.started_notes
            .read()
            .unwrap()
            .iter()
            .enumerate()
            .filter(|(_, note)| !self.global_midi_cache.read().unwrap().contains(note))
            .for_each(|(index, note)| {
                // stop all started notes that are no longer in the pattern
                buffer.push(&NoteOffEvent::new(
                    steady_time,
                    Pckn::new(0u8, note.channel, note.note, Match::All),
                    note.velocity,
                ));
                indices.push(index);
            });

        indices.iter().rev().for_each(|i| {
            self.started_notes.write().unwrap().remove(*i);
        });
    }
}<|MERGE_RESOLUTION|>--- conflicted
+++ resolved
@@ -10,11 +10,7 @@
 };
 use generic_clap_host::{host::HostThreadMessage, main_thread::MainThreadMessage};
 use std::sync::{
-<<<<<<< HEAD
-    atomic::{AtomicUsize, Ordering::SeqCst},
-=======
     atomic::{AtomicU32, Ordering::SeqCst},
->>>>>>> 46a9aca8
     mpsc::{Receiver, Sender},
     Arc, Mutex, RwLock,
 };
@@ -27,11 +23,7 @@
     pub started_notes: RwLock<Vec<Arc<MidiNote>>>,
     pub last_global_time: AtomicU32,
     pub running_buffer: RwLock<[f32; 16]>,
-<<<<<<< HEAD
-    pub last_buffer_index: AtomicUsize,
-=======
     pub last_buffer_index: AtomicU32,
->>>>>>> 46a9aca8
     pub audio_ports: Arc<RwLock<AudioPorts>>,
 }
 
