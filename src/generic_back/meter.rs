use std::sync::{
    atomic::{AtomicBool, AtomicU32},
    Arc,
};

pub struct Meter {
<<<<<<< HEAD
    pub bpm: usize,
    pub numerator: usize,
    /// this isn't actually the denominator
    /// get the actual denominator with `1 << denominator`
    pub denominator: usize,
=======
    pub bpm: u32,
    pub numerator: u32,
    /// this isn't actually the denominator
    /// get the actual denominator with `1 << denominator`
    pub denominator: u32,
>>>>>>> 46a9aca8
    pub sample_rate: u32,
    pub playing: Arc<AtomicBool>,
    pub exporting: Arc<AtomicBool>,
    pub global_time: Arc<AtomicU32>,
}

impl Meter {
<<<<<<< HEAD
    pub fn new(bpm: usize, numerator: usize, denominator: usize) -> Self {
=======
    pub fn new(bpm: u32, numerator: u32, denominator: u32) -> Self {
>>>>>>> 46a9aca8
        assert_eq!(denominator.count_ones(), 1);

        Self {
            bpm,
            numerator,
<<<<<<< HEAD
            denominator: usize::try_from(denominator.trailing_zeros()).unwrap(),
=======
            denominator: denominator.trailing_zeros(),
>>>>>>> 46a9aca8
            sample_rate: 0,
            playing: Arc::new(AtomicBool::new(false)),
            exporting: Arc::new(AtomicBool::new(false)),
            global_time: Arc::new(AtomicU32::new(0)),
        }
    }
}

pub fn seconds_to_interleaved_samples(seconds: f64, meter: &Meter) -> u32 {
    (seconds * f64::from(meter.sample_rate) * 2.0) as u32
}<|MERGE_RESOLUTION|>--- conflicted
+++ resolved
@@ -4,19 +4,11 @@
 };
 
 pub struct Meter {
-<<<<<<< HEAD
-    pub bpm: usize,
-    pub numerator: usize,
-    /// this isn't actually the denominator
-    /// get the actual denominator with `1 << denominator`
-    pub denominator: usize,
-=======
     pub bpm: u32,
     pub numerator: u32,
     /// this isn't actually the denominator
     /// get the actual denominator with `1 << denominator`
     pub denominator: u32,
->>>>>>> 46a9aca8
     pub sample_rate: u32,
     pub playing: Arc<AtomicBool>,
     pub exporting: Arc<AtomicBool>,
@@ -24,21 +16,13 @@
 }
 
 impl Meter {
-<<<<<<< HEAD
-    pub fn new(bpm: usize, numerator: usize, denominator: usize) -> Self {
-=======
     pub fn new(bpm: u32, numerator: u32, denominator: u32) -> Self {
->>>>>>> 46a9aca8
         assert_eq!(denominator.count_ones(), 1);
 
         Self {
             bpm,
             numerator,
-<<<<<<< HEAD
-            denominator: usize::try_from(denominator.trailing_zeros()).unwrap(),
-=======
             denominator: denominator.trailing_zeros(),
->>>>>>> 46a9aca8
             sample_rate: 0,
             playing: Arc::new(AtomicBool::new(false)),
             exporting: Arc::new(AtomicBool::new(false)),
